//! Asynchronous streams.
//!
//! This module contains:
//!
//! - The [`Stream`] trait, for objects that can asynchronously produce a
//!   sequence of values.
//! - The [`StreamExt`] and [`TryStreamExt`] trait, which provides adapters for
//!   chaining and composing streams.
//! - Top-level stream constructors like [`iter`](iter()) which creates a
//!   stream from an iterator.

#[cfg(feature = "alloc")]
pub use futures_core::stream::{BoxStream, LocalBoxStream};
pub use futures_core::stream::{FusedStream, Stream, TryStream};

// Extension traits and combinators

#[allow(clippy::module_inception)]
mod stream;
pub use self::stream::{
    Chain, Collect, Concat, Cycle, Enumerate, Filter, FilterMap, FlatMap, Flatten, Fold, ForEach,
    Fuse, Inspect, Map, Next, NextIf, NextIfEq, Peek, Peekable, Scan, SelectNextSome, Skip,
    SkipWhile, StreamExt, StreamFuture, Take, TakeUntil, TakeWhile, Then, TryFold, TryForEach,
    Unzip, Zip,
};

#[cfg(feature = "std")]
pub use self::stream::CatchUnwind;

#[cfg(feature = "alloc")]
pub use self::stream::Chunks;

#[cfg(feature = "alloc")]
pub use self::stream::ReadyChunks;

#[cfg(feature = "sink")]
#[cfg_attr(docsrs, doc(cfg(feature = "sink")))]
pub use self::stream::Forward;

#[cfg(not(futures_no_atomic_cas))]
#[cfg(feature = "alloc")]
pub use self::stream::{BufferUnordered, Buffered, ForEachConcurrent, TryForEachConcurrent};

#[cfg(not(futures_no_atomic_cas))]
#[cfg(feature = "sink")]
#[cfg_attr(docsrs, doc(cfg(feature = "sink")))]
#[cfg(feature = "alloc")]
pub use self::stream::{ReuniteError, SplitSink, SplitStream};

mod try_stream;
pub use self::try_stream::{
    try_unfold, AndThen, ErrInto, InspectErr, InspectOk, IntoStream, MapErr, MapOk, OrElse,
    TryCollect, TryConcat, TryFilter, TryFilterMap, TryFlatten, TryNext, TrySkipWhile,
    TryStreamExt, TryTakeWhile, TryUnfold,
};

#[cfg(feature = "io")]
#[cfg_attr(docsrs, doc(cfg(feature = "io")))]
#[cfg(feature = "std")]
pub use self::try_stream::IntoAsyncRead;

#[cfg(not(futures_no_atomic_cas))]
#[cfg(feature = "alloc")]
pub use self::try_stream::{TryBufferUnordered, TryBuffered};

<<<<<<< HEAD
#[cfg(feature = "sink")]
#[cfg_attr(docsrs, doc(cfg(feature = "sink")))]
pub use self::try_stream::TryForward;
=======
#[cfg(feature = "alloc")]
pub use self::try_stream::{TryChunks, TryChunksError};
>>>>>>> 5c75a1f3

// Primitive streams

mod iter;
pub use self::iter::{iter, Iter};

mod repeat;
pub use self::repeat::{repeat, Repeat};

mod repeat_with;
pub use self::repeat_with::{repeat_with, RepeatWith};

mod empty;
pub use self::empty::{empty, Empty};

mod once;
pub use self::once::{once, Once};

mod pending;
pub use self::pending::{pending, Pending};

mod poll_fn;
pub use self::poll_fn::{poll_fn, PollFn};

mod select;
pub use self::select::{select, Select};

mod select_with_strategy;
pub use self::select_with_strategy::{select_with_strategy, PollNext, SelectWithStrategy};

mod unfold;
pub use self::unfold::{unfold, Unfold};

#[cfg(not(futures_no_atomic_cas))]
#[cfg(feature = "alloc")]
mod futures_ordered;
#[cfg(not(futures_no_atomic_cas))]
#[cfg(feature = "alloc")]
pub use self::futures_ordered::FuturesOrdered;

#[cfg(not(futures_no_atomic_cas))]
#[cfg(feature = "alloc")]
pub mod futures_unordered;
#[cfg(not(futures_no_atomic_cas))]
#[cfg(feature = "alloc")]
#[doc(inline)]
pub use self::futures_unordered::FuturesUnordered;

#[cfg(not(futures_no_atomic_cas))]
#[cfg(feature = "alloc")]
pub mod select_all;
#[cfg(not(futures_no_atomic_cas))]
#[cfg(feature = "alloc")]
#[doc(inline)]
pub use self::select_all::{select_all, SelectAll};

#[cfg(not(futures_no_atomic_cas))]
#[cfg(feature = "alloc")]
mod abortable;
#[cfg(not(futures_no_atomic_cas))]
#[cfg(feature = "alloc")]
pub use crate::abortable::{AbortHandle, AbortRegistration, Abortable, Aborted};
#[cfg(not(futures_no_atomic_cas))]
#[cfg(feature = "alloc")]
pub use abortable::abortable;

// Just a helper function to ensure the streams we're returning all have the
// right implementations.
pub(crate) fn assert_stream<T, S>(stream: S) -> S
where
    S: Stream<Item = T>,
{
    stream
}<|MERGE_RESOLUTION|>--- conflicted
+++ resolved
@@ -63,14 +63,12 @@
 #[cfg(feature = "alloc")]
 pub use self::try_stream::{TryBufferUnordered, TryBuffered};
 
-<<<<<<< HEAD
 #[cfg(feature = "sink")]
 #[cfg_attr(docsrs, doc(cfg(feature = "sink")))]
 pub use self::try_stream::TryForward;
-=======
+
 #[cfg(feature = "alloc")]
 pub use self::try_stream::{TryChunks, TryChunksError};
->>>>>>> 5c75a1f3
 
 // Primitive streams
 
