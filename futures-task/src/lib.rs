--- conflicted
+++ resolved
@@ -18,29 +18,9 @@
 mod spawn;
 pub use crate::spawn::{LocalSpawn, Spawn, SpawnError};
 
-<<<<<<< HEAD
-cfg_target_has_atomic! {
-    #[cfg(feature = "alloc")]
-    #[doc(no_inline)]
-    pub use alloc::task::Wake;
-
-    #[cfg(feature = "alloc")]
-    mod waker;
-    #[cfg(feature = "alloc")]
-    pub use crate::waker::waker;
-
-    #[cfg(feature = "alloc")]
-    mod waker_ref;
-    #[cfg(feature = "alloc")]
-    pub use crate::waker_ref::{waker_ref, WakerRef};
-}
-=======
 #[cfg(not(futures_no_atomic_cas))]
 #[cfg(feature = "alloc")]
-mod arc_wake;
-#[cfg(not(futures_no_atomic_cas))]
-#[cfg(feature = "alloc")]
-pub use crate::arc_wake::ArcWake;
+pub use alloc::task::Wake;
 
 #[cfg(not(futures_no_atomic_cas))]
 #[cfg(feature = "alloc")]
@@ -55,7 +35,6 @@
 #[cfg(not(futures_no_atomic_cas))]
 #[cfg(feature = "alloc")]
 pub use crate::waker_ref::{waker_ref, WakerRef};
->>>>>>> c0e93680
 
 mod future_obj;
 pub use crate::future_obj::{FutureObj, LocalFutureObj, UnsafeFutureObj};
